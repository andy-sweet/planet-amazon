""" Some utility functions for loading and exploring the data.

Nomenclature
------------
tag : The name of a label to predict. E.g. "haze".
label : The non-negative integer value associated with a tag. E.g. 3.
sample : The name associated with a sample. E.g. "train_1"
N : The number of samples.
Y : The number of rows in an image.
X : The number of columns in an image.
C : The number of channels in an image.
K : The number of labels.
"""

# Built-in
import os, csv, zipfile

# Third party
import numpy
import skimage.io, skimage.transform
import sklearn.model_selection
import plotly
import wget
import tqdm

_this_dir = os.path.dirname(__file__)
_repo_dir = os.path.join(_this_dir, "..")
data_dir = os.path.join(_repo_dir, "data")

data_url = 'https://storage.googleapis.com/planet-amazon'
train_tags_name = 'train_v2.csv'
train_images_name = 'train-jpg'

train_tags_file_path = os.path.join(data_dir, train_tags_name)
train_images_dir_path = os.path.join(data_dir, train_images_name)


def get_train_data(num_samples=None, image_size=None):
    all_tags = get_train_tags()

    if num_samples is None:
        num_samples = len(all_tags)

    train_inds, test_inds = next(split_data(num_samples, 2))

    tag_indices = get_tag_indices(all_tags)
    labels = tags_to_labels(all_tags, tag_indices)[train_inds, :]

    all_names = list(all_tags.keys())
    train_names = [all_names[ind] for ind in train_inds]
    images = read_images(train_images_dir_path, train_names, out_size=image_size)

    return (images, labels)


def download_train_tags(force=False):
    """ Download the training tags from the public remote location and extract them.

    Keyword Arguments
    =================
    force : bool
        If true, overwrite existing data if it already exists.
    """
    if not os.path.exists(train_tags_file_path) or force:
        train_tags_url = '{}/{}.zip'.format(data_url, train_tags_name)
        os.makedirs(data_dir, exist_ok=True)
        zip_file_path = wget.download(train_tags_url, out=data_dir)
        with zipfile.ZipFile(zip_file_path, 'r') as zip_file:
            zip_file.extractall(data_dir)


def download_train_images(force=False):
    """ Download the training images from the public remote location and extract them.

    Keyword Arguments
    =================
    force : bool
        If true, overwrite existing data if it already exists.
    """
    if not os.path.exists(train_images_dir_path) or force:
        train_images_url = '{}/{}.zip'.format(data_url, train_images_name)
        os.makedirs(data_dir, exist_ok=True)
        zip_file_path = wget.download(train_images_url, out=data_dir)
        with zipfile.ZipFile(zip_file_path, 'r') as zip_file:
            zip_file.extractall(data_dir)


def get_train_tags(force=False):
    """ Download (if needed) and read the training tags.

    Keyword Arguments
    =================
    force : bool
        If true, overwrite existing data if it already exists.
    """
    download_train_tags(force)
    return read_tags(train_tags_file_path)



def read_tags(csv_path):
    """ Read tags from a CSV file into a map.

    Arguments
    ---------
    csv_path : str
        The path of the tag CSV file.

    Returns
    -------
    dict
        Maps sample name to a vector of tags.
    """
    tags = {}
    with open(csv_path, 'r') as csv_file:
        reader = csv.DictReader(csv_file)
        for row in reader:
            tags[row['image_name']] = row['tags'].split()
    return tags


def read_images(image_dir, names, out_size=None):
    """ Reads the images with the given names.
    """
    num_images = len(names)
    image = skimage.io.imread(os.path.join(image_dir, names[0] + '.jpg'))
    dtype = image.dtype;
    if out_size is None:
        images = numpy.empty((num_images, 256, 256, 3), dtype=dtype)
    else:
        images = numpy.empty((num_images, out_size[0], out_size[1], 3), dtype=dtype)

<<<<<<< HEAD
    for index, name in enumerate(names):
        image = skimage.io.imread(os.path.join(image_dir, name + '.jpg'))
        if out_size is None:
            images[index, :, :, :] = image
        else:
            images[index, :, :, :] = skimage.transform.resize(image, out_size, mode='reflect').astype(dtype)
=======
    with tqdm.tqdm(total=num_images) as progress:
        for index, name in enumerate(names):
            image = skimage.io.imread(os.path.join(image_dir, name + ".jpg"))
            if out_size is None:
                images[index, :, :, :] = image
            else:
                images[index, :, :, :] = skimage.transform.resize(image, out_size,
                        mode='reflect', preserve_range=True)
            progress.update(index)
>>>>>>> 99fd6d00

    return images


def count_tags(tags):
    """ Count of the occurrences of tags.

    Arguments
    ---------
    tags : dict
        Maps sample name to tags.

    Returns
    -------
    dict
        Maps tag to count.
    """
    counts = {}
    for tag_list in tags.values():
        for tag in tag_list:
            if tag in counts:
                counts[tag] += 1
            else:
                counts[tag] = 1
    return counts


def get_tag_indices(tags):
    """ Associate an index with a set of tags.

    Arguments
    ---------
    tags : dict
        Maps sample name to tags.

    Returns
    -------
    tag_indices : dict
        Maps tag name to an index in the output matrix.
    """
    tag_counts = count_tags(tags);
    tag_names = tag_counts.keys()
    return {name : index for (index, name) in enumerate(tag_names)}


def tags_to_labels(tags, tag_indices):
    """ Converts dictionary of tags to matrix of binary labels.

    Arguments
    ---------
    tags : dict
        Maps sample name to tags.
    tag_indices : dict
        Maps tag name to an index in the output matrix.

    Returns
    -------
    labels : :class:`numpy.ndarray`, (N, K), bool
        The matrix of labels.
    """
    num_samples = len(tags)
    num_labels = len(tag_indices)

    labels = numpy.zeros((num_samples, num_labels), dtype=bool)
    for sample_index, sample_name in enumerate(tags.keys()):
        for tag in tags[sample_name]:
            labels[sample_index, tag_indices[tag]] = 1
    return labels


def split_data(num_samples, num_splits):
    """ Yields a split of data into train and test indices.
    """

    kf = sklearn.model_selection.KFold(n_splits=num_splits, random_state=0);
    return kf.split(range(num_samples))


def make_bar_plot(x, y, title):
    """ Makes a bar chart with a title.
    """
    return plotly.graph_objs.Figure(
            data=[plotly.graph_objs.Bar(x=list(x), y=list(y))],
            layout=plotly.graph_objs.Layout(title=title)
    )


def make_bar_group_plot(x, Y, groups, colors, title):
    """ Makes a grouped bar chart with a title.
    """
    data = []
    for i in range(len(groups)):
        data.append(plotly.graph_objs.Bar(
                x=list(x),
                y=list(Y[i, :]),
                name=groups[i],
                marker={'color' : colors[i]}
        ))

    return plotly.graph_objs.Figure(
            data=data,
            layout=plotly.graph_objs.Layout(title=title, barmode='group')
    )<|MERGE_RESOLUTION|>--- conflicted
+++ resolved
@@ -57,7 +57,7 @@
     """ Download the training tags from the public remote location and extract them.
 
     Keyword Arguments
-    =================
+    -----------------
     force : bool
         If true, overwrite existing data if it already exists.
     """
@@ -73,7 +73,7 @@
     """ Download the training images from the public remote location and extract them.
 
     Keyword Arguments
-    =================
+    -----------------
     force : bool
         If true, overwrite existing data if it already exists.
     """
@@ -89,7 +89,7 @@
     """ Download (if needed) and read the training tags.
 
     Keyword Arguments
-    =================
+    -----------------
     force : bool
         If true, overwrite existing data if it already exists.
     """
@@ -126,28 +126,18 @@
     image = skimage.io.imread(os.path.join(image_dir, names[0] + '.jpg'))
     dtype = image.dtype;
     if out_size is None:
-        images = numpy.empty((num_images, 256, 256, 3), dtype=dtype)
-    else:
-        images = numpy.empty((num_images, out_size[0], out_size[1], 3), dtype=dtype)
-
-<<<<<<< HEAD
-    for index, name in enumerate(names):
-        image = skimage.io.imread(os.path.join(image_dir, name + '.jpg'))
-        if out_size is None:
-            images[index, :, :, :] = image
-        else:
-            images[index, :, :, :] = skimage.transform.resize(image, out_size, mode='reflect').astype(dtype)
-=======
+        out_size = image.shape[0:2]
+
+    images = numpy.empty((num_images, out_size[0], out_size[1], 3), dtype=dtype)
     with tqdm.tqdm(total=num_images) as progress:
         for index, name in enumerate(names):
-            image = skimage.io.imread(os.path.join(image_dir, name + ".jpg"))
+            image = skimage.io.imread(os.path.join(image_dir, name + '.jpg'))
             if out_size is None:
                 images[index, :, :, :] = image
             else:
-                images[index, :, :, :] = skimage.transform.resize(image, out_size,
-                        mode='reflect', preserve_range=True)
+                images[index, :, :, :] = skimage.transform.resize(image, out_size, mode='reflect', preserve_range=True).astype(dtype)
             progress.update(index)
->>>>>>> 99fd6d00
+            progress.set_description('Finished reading image {}/{}'.format(index, num_images))
 
     return images
 
