""" Prediction methods.
"""

# Local
import planet.util

# Built-in

# Third party
import numpy
import sklearn.neighbors, sklearn.metrics


def random(N, K, seed=0):
    """ Predict a label matrix completely at random.

    Arguments
    ---------
    N : int
        The number of samples to predict.
    K : int
        The number of labels.

    Keyword Arguments
    -----------------
    seed : int
        The seed used for random number generation.

    Returns
    -------
    :class:`numpy.ndarray`, (N, K), bool
        The predicted labels.
    """

    numpy.random.seed(seed)
    return numpy.random.random((N, K)) < 0.5


def empirical(N, label_probs):
    """ Predicts a label matrix using the empirical probabilities of labels.

    Arguments
    ---------
    N : int
        The number of samples to predict.
    label_probs : :class:`numpy.ndarray`, (1, K), float
        The probability of each label.

    Returns
    -------
    :class:`numpy.ndarray`, (N, K), bool
        The predicted labels.
    """

    return numpy.tile(label_probs, (N, 1)) < 0.5


def empirical_random(N, label_probs, seed=0):
    """ Predicts a label matrix using the empirical probabilities of labels.

    Arguments
    ---------
    N : int
        The number of samples to predict.
    label_probs : :class:`numpy.ndarray`, (1, K), float
        The probability of each label.

    Keyword Arguments
    -----------------
    seed : int
        The seed used for random number generation.

    Returns
    -------
    :class:`numpy.ndarray`, (N, K), bool
        The predicted labels.
    """

    numpy.random.seed(seed)
    return numpy.random.rand(N, label_probs.size) < label_probs


<<<<<<< HEAD
class NearestNeighbors:

    def __init__(self, X, Y, num_neighbors):
        """ Creates a new nearest neighbors model.
        """
        self.impl = sklearn.neighbors.KNeighborsClassifier(n_neighbors=num_neighbors)
        self.impl.fit(Y, X)
        self.K = Y.shape[1]


    def predict(self, Y):
        """ Predicts labels from observed data.
        """
        return self.impl.predict(Y) > 0.5


    def predict_prob(self, Y):
        """ Predicts the probability of each label based on the training data.
        """
        return self.impl.predict_proba(Y)


def f2_score(pred_labels, true_labels, avg_type):
    """ Compute the average F2 score.
    """
    return sklearn.metrics.fbeta_score(true_labels, pred_labels, beta=2, average=avg_type)


def plot_scores(pred_labels, true_labels, label_names, classifier, file_path):
=======
def make_scores_plot(pred_labels, true_labels, label_names, classifier):
>>>>>>> b578f243
    """ Computes and plots the scores associated with a classifier.
    """

    recall = sklearn.metrics.recall_score(true_labels, pred_labels, average=None)
    precision = sklearn.metrics.precision_score(true_labels, pred_labels, average=None)
    f2 = sklearn.metrics.fbeta_score(true_labels, pred_labels, beta=2, average=None)
    scores = numpy.array([recall, precision, f2])

    avg_type = 'micro'
    recall_avg = sklearn.metrics.recall_score(true_labels, pred_labels, average=avg_type)
    precision_avg = sklearn.metrics.precision_score(true_labels, pred_labels, average=avg_type)
    f2_avg = f2_score(pred_labels, true_labels, avg_type)

    title = 'Scores for {} Classifier. Recall={:.2f}, Precision={:.2f}, F2={:.2f}'.format(classifier, recall_avg, precision_avg, f2_avg)
    colors = ['rgb(255, 0, 0)', 'rgb(0, 255, 0)', 'rgb(0, 0, 255)']
    groups = ['recall', 'precision', 'f2']

    return planet.util.make_bar_group_plot(label_names, scores, groups, colors, title)<|MERGE_RESOLUTION|>--- conflicted
+++ resolved
@@ -80,7 +80,6 @@
     return numpy.random.rand(N, label_probs.size) < label_probs
 
 
-<<<<<<< HEAD
 class NearestNeighbors:
 
     def __init__(self, X, Y, num_neighbors):
@@ -109,10 +108,7 @@
     return sklearn.metrics.fbeta_score(true_labels, pred_labels, beta=2, average=avg_type)
 
 
-def plot_scores(pred_labels, true_labels, label_names, classifier, file_path):
-=======
 def make_scores_plot(pred_labels, true_labels, label_names, classifier):
->>>>>>> b578f243
     """ Computes and plots the scores associated with a classifier.
     """
 
